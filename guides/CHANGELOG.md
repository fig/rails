<<<<<<< HEAD
## Rails 4.1.0 (April 8, 2014) ##

*   Updates the maintenance policy to match the latest versions of Rails

    *Matias Korhonen*
=======
## Rails 4.1.1 (May 6, 2014) ##

*   No changes.


## Rails 4.1.0 (April 8, 2014) ##
>>>>>>> 254e8e2c

*   Fixed missing line and shadow on service pages(404, 422, 500).

    *Dmitry Korotkov*

*   Removed repetitive th tags. Instead of them added one th tag with a colspan attribute.

    *Sıtkı Bağdat*

*   Added the Rails maintenance policy to the guides.

    *Matias Korhonen*

Please check [4-0-stable](https://github.com/rails/rails/blob/4-0-stable/guides/CHANGELOG.md) for previous changes.<|MERGE_RESOLUTION|>--- conflicted
+++ resolved
@@ -1,17 +1,14 @@
-<<<<<<< HEAD
-## Rails 4.1.0 (April 8, 2014) ##
-
 *   Updates the maintenance policy to match the latest versions of Rails
 
     *Matias Korhonen*
-=======
+
+
 ## Rails 4.1.1 (May 6, 2014) ##
 
 *   No changes.
 
 
 ## Rails 4.1.0 (April 8, 2014) ##
->>>>>>> 254e8e2c
 
 *   Fixed missing line and shadow on service pages(404, 422, 500).
 
