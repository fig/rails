--- conflicted
+++ resolved
@@ -5,19 +5,12 @@
 
 class ActiveStorage::DiskControllerTest < ActionDispatch::IntegrationTest
   test "showing blob inline" do
-<<<<<<< HEAD
-    blob = create_blob
-    get blob.service_url
-    assert_response :ok
-    assert_equal "inline; filename=\"hello.txt\"; filename*=UTF-8''hello.txt", response.headers["Content-Disposition"]
-    assert_equal "text/plain", response.headers["Content-Type"]
-=======
     blob = create_blob(filename: "hello.jpg", content_type: "image/jpg")
 
     get blob.service_url
+    assert_response :ok
     assert_equal "inline; filename=\"hello.jpg\"; filename*=UTF-8''hello.jpg", response.headers["Content-Disposition"]
     assert_equal "image/jpg", response.headers["Content-Type"]
->>>>>>> 96dee0e7
     assert_equal "Hello world!", response.body
   end
 
@@ -30,7 +23,6 @@
     assert_equal "Hello world!", response.body
   end
 
-<<<<<<< HEAD
   test "showing blob range inline" do
     blob = create_blob
     get blob.service_url, headers: { "Range" => "bytes=5-9" }
@@ -38,13 +30,12 @@
     assert_equal "inline; filename=\"hello.txt\"; filename*=UTF-8''hello.txt", response.headers["Content-Disposition"]
     assert_equal "text/plain", response.headers["Content-Type"]
     assert_equal " worl", response.body
-=======
+  end
+
   test "showing blob with invalid key" do
     get rails_disk_service_url(encoded_key: "Invalid key", filename: "hello.txt")
     assert_response :not_found
->>>>>>> 96dee0e7
   end
-
 
   test "directly uploading blob with integrity" do
     data = "Something else entirely!"
