--- conflicted
+++ resolved
@@ -43,14 +43,7 @@
 
   private
     def method_missing(method, *args, &block)
-<<<<<<< HEAD
-      # Ruby 1.9.2: disallow explicit coercion via method_missing.
-      if method == :to_ary || method == :to_str
-        super
-      elsif klass = METHOD_CLASS_MAP[method]
-=======
       if klass = METHOD_CLASS_MAP[method]
->>>>>>> b354496b
         raise_nil_warning_for klass, method, caller
       else
         super
