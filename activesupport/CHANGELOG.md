--- conflicted
+++ resolved
@@ -1,14 +1,13 @@
-<<<<<<< HEAD
 *   `with_options` copies its options hash again to avoid leaking mutations.
 
     Fixes #39343.
 
     *Eugene Kenny*
-=======
+
+
 ## Rails 6.0.3.2 (June 17, 2020) ##
 
 *   No changes.
->>>>>>> fbe2433b
 
 
 ## Rails 6.0.3.1 (May 18, 2020) ##
