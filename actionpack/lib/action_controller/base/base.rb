--- conflicted
+++ resolved
@@ -19,210 +19,6 @@
     # Legacy modules
     include SessionManagement
     include ActionDispatch::StatusCodes
-<<<<<<< HEAD
-
-    cattr_reader :protected_instance_variables
-    # Controller specific instance variables which will not be accessible inside views.
-    @@protected_instance_variables = %w(@assigns @performed_redirect @performed_render @variables_added @request_origin @url @parent_controller
-                                        @action_name @before_filter_chain_aborted @action_cache_path @_headers @_params
-                                        @_flash @_response)
-
-    # Prepends all the URL-generating helpers from AssetHelper. This makes it possible to easily move javascripts, stylesheets,
-    # and images to a dedicated asset server away from the main web server. Example:
-    #   ActionController::Base.asset_host = "http://assets.example.com"
-    cattr_accessor :asset_host
-
-    # All requests are considered local by default, so everyone will be exposed to detailed debugging screens on errors.
-    # When the application is ready to go public, this should be set to false, and the protected method <tt>local_request?</tt>
-    # should instead be implemented in the controller to determine when debugging screens should be shown.
-    @@consider_all_requests_local = true
-    cattr_accessor :consider_all_requests_local
-
-    # Indicates whether to allow concurrent action processing. Your
-    # controller actions and any other code they call must also behave well
-    # when called from concurrent threads. Turned off by default.
-    @@allow_concurrency = false
-    cattr_accessor :allow_concurrency
-
-    # Modern REST web services often need to submit complex data to the web application.
-    # The <tt>@@param_parsers</tt> hash lets you register handlers which will process the HTTP body and add parameters to the
-    # <tt>params</tt> hash. These handlers are invoked for POST and PUT requests.
-    #
-    # By default <tt>application/xml</tt> is enabled. A XmlSimple class with the same param name as the root will be instantiated
-    # in the <tt>params</tt>. This allows XML requests to mask themselves as regular form submissions, so you can have one
-    # action serve both regular forms and web service requests.
-    #
-    # Example of doing your own parser for a custom content type:
-    #
-    #   ActionController::Base.param_parsers[Mime::Type.lookup('application/atom+xml')] = Proc.new do |data|
-    #      node = REXML::Document.new(post)
-    #     { node.root.name => node.root }
-    #   end
-    #
-    # Note: Up until release 1.1 of Rails, Action Controller would default to using XmlSimple configured to discard the
-    # root node for such requests. The new default is to keep the root, such that "<r><name>David</name></r>" results
-    # in <tt>params[:r][:name]</tt> for "David" instead of <tt>params[:name]</tt>. To get the old behavior, you can
-    # re-register XmlSimple as application/xml handler ike this:
-    #
-    #   ActionController::Base.param_parsers[Mime::XML] =
-    #     Proc.new { |data| XmlSimple.xml_in(data, 'ForceArray' => false) }
-    #
-    # A YAML parser is also available and can be turned on with:
-    #
-    #   ActionController::Base.param_parsers[Mime::YAML] = :yaml
-    @@param_parsers = { Mime::MULTIPART_FORM   => :multipart_form,
-                        Mime::URL_ENCODED_FORM => :url_encoded_form,
-                        Mime::XML              => :xml_simple,
-                        Mime::JSON             => :json }
-    cattr_accessor :param_parsers
-
-    # Controls the default charset for all renders.
-    @@default_charset = "utf-8"
-    cattr_accessor :default_charset
-
-    # The logger is used for generating information on the action run-time (including benchmarking) if available.
-    # Can be set to nil for no logging. Compatible with both Ruby's own Logger and Log4r loggers.
-    cattr_accessor :logger
-
-    # Controls the resource action separator
-    @@resource_action_separator = "/"
-    cattr_accessor :resource_action_separator
-
-    # Allow to override path names for default resources' actions
-    @@resources_path_names = { :new => 'new', :edit => 'edit' }
-    cattr_accessor :resources_path_names
-
-    # Sets the token parameter name for RequestForgery. Calling +protect_from_forgery+
-    # sets it to <tt>:authenticity_token</tt> by default.
-    cattr_accessor :request_forgery_protection_token
-
-    # Controls the IP Spoofing check when determining the remote IP.
-    @@ip_spoofing_check = true
-    cattr_accessor :ip_spoofing_check
-
-    # Indicates whether or not optimise the generated named
-    # route helper methods
-    cattr_accessor :optimise_named_routes
-    self.optimise_named_routes = true
-
-    # Indicates whether the response format should be determined by examining the Accept HTTP header,
-    # or by using the simpler params + ajax rules.
-    #
-    # If this is set to +true+ (the default) then +respond_to+ and +Request#format+ will take the Accept
-    # header into account.  If it is set to false then the request format will be determined solely
-    # by examining params[:format].  If params format is missing, the format will be either HTML or
-    # Javascript depending on whether the request is an AJAX request.
-    cattr_accessor :use_accept_header
-    self.use_accept_header = true
-
-    # Controls whether request forgery protection is turned on or not. Turned off by default only in test mode.
-    class_inheritable_accessor :allow_forgery_protection
-    self.allow_forgery_protection = true
-
-    # If you are deploying to a subdirectory, you will need to set
-    # <tt>config.action_controller.relative_url_root</tt>
-    # This defaults to ENV['RAILS_RELATIVE_URL_ROOT']
-    cattr_accessor :relative_url_root
-    self.relative_url_root = ENV['RAILS_RELATIVE_URL_ROOT']
-
-    # Holds the request object that's primarily used to get environment variables through access like
-    # <tt>request.env["REQUEST_URI"]</tt>.
-    attr_internal :request
-
-    # Holds a hash of all the GET, POST, and Url parameters passed to the action. Accessed like <tt>params["post_id"]</tt>
-    # to get the post_id. No type casts are made, so all values are returned as strings.
-    attr_internal :params
-
-    # Holds the response object that's primarily used to set additional HTTP headers through access like
-    # <tt>response.headers["Cache-Control"] = "no-cache"</tt>. Can also be used to access the final body HTML after a template
-    # has been rendered through response.body -- useful for <tt>after_filter</tt>s that wants to manipulate the output,
-    # such as a OutputCompressionFilter.
-    attr_internal :response
-
-    # Holds a hash of objects in the session. Accessed like <tt>session[:person]</tt> to get the object tied to the "person"
-    # key. The session will hold any type of object as values, but the key should be a string or symbol.
-    def session
-      request.session
-    end
-
-    # Holds a hash of header names and values. Accessed like <tt>headers["Cache-Control"]</tt> to get the value of the Cache-Control
-    # directive. Values should always be specified as strings.
-    attr_internal :headers
-
-    # Returns the name of the action this controller is processing.
-    attr_accessor :action_name
-
-    attr_reader :template
-
-    def action(name, env)
-      request  = ActionDispatch::Request.new(env)
-      response = ActionDispatch::Response.new
-      self.action_name = name && name.to_s
-      process(request, response).to_a
-    end
-
-
-    class << self
-      def action(name = nil)
-        @actions ||= {}
-        @actions[name] ||= proc do |env|
-          new.action(name, env)
-        end
-      end
-      
-      # Converts the class name from something like "OneModule::TwoModule::NeatController" to "NeatController".
-      def controller_class_name
-        @controller_class_name ||= name.demodulize
-      end
-
-      # Converts the class name from something like "OneModule::TwoModule::NeatController" to "neat".
-      def controller_name
-        @controller_name ||= controller_class_name.sub(/Controller$/, '').underscore
-      end
-
-      # Converts the class name from something like "OneModule::TwoModule::NeatController" to "one_module/two_module/neat".
-      def controller_path
-        @controller_path ||= name.gsub(/Controller$/, '').underscore
-      end
-
-      # Return an array containing the names of public methods that have been marked hidden from the action processor.
-      # By default, all methods defined in ActionController::Base and included modules are hidden.
-      # More methods can be hidden using <tt>hide_action</tt>.
-      def hidden_actions
-        read_inheritable_attribute(:hidden_actions) || write_inheritable_attribute(:hidden_actions, [])
-      end
-
-      # Hide each of the given methods from being callable as actions.
-      def hide_action(*names)
-        write_inheritable_attribute(:hidden_actions, hidden_actions | names.map { |name| name.to_s })
-      end
-
-      # View load paths determine the bases from which template references can be made. So a call to
-      # render("test/template") will be looked up in the view load paths array and the closest match will be
-      # returned.
-      def view_paths
-        if defined? @view_paths
-          @view_paths
-        else
-          superclass.view_paths
-        end
-      end
-
-      def view_paths=(value)
-        @view_paths = ActionView::Base.process_view_paths(value) if value
-      end
-
-      # Adds a view_path to the front of the view_paths array.
-      # If the current class has no view paths, copy them from
-      # the superclass.  This change will be visible for all future requests.
-      #
-      #   ArticleController.prepend_view_path("views/default")
-      #   ArticleController.prepend_view_path(["views/default", "views/custom"])
-      #
-      def prepend_view_path(path)
-        @view_paths = superclass.view_paths.dup if !defined?(@view_paths) || @view_paths.nil?
-        @view_paths.unshift(*path)
-=======
     include ActionController::Caching
     include ActionController::MimeResponds
 
@@ -251,7 +47,6 @@
 
       def default_render
         render
->>>>>>> a4bdc00f
       end
 
       def method_for_action(action_name)
