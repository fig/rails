<<<<<<< HEAD
*   Commit flash changes when using a redirect route.

    Fixes #27992.

    *Andrew White*
=======
## Rails 5.0.2 (March 01, 2017) ##
>>>>>>> 38ed1f4b

*   Make `with_routing` test helper work when testing controllers inheriting from `ActionController::API`.

    *Julia López*


## Rails 5.0.1 (December 21, 2016) ##

*   Restored correct `charset` behavior on `send_data` and `send_file`: while
    they should pass along any supplied value, they should not add a default.

    Fixes #27344.

    *Matthew Draper*


## Rails 5.0.1.rc2 (December 10, 2016) ##

*   Move `cookies`, `flash`, and `session` methods back to
    `ActionDispatch::Integration::Session`.

    *Matthew Draper*

*   Do not reset in `ActionDispatch::IntegrationTest#open_session`; doing so
    is incompatible with existing (unintended) API usage.

    *Sean Griffin*


## Rails 5.0.1.rc1 (December 01, 2016) ##

*   Fixed error caused by `force_ssl_redirect` when `session_store` is
    enabled.

    Fixes #19679.

    *Taishi Kasuga*

*   Use accept header in integration tests with `as: :json`

    Instead of appending the `format` to the request path. Rails will figure
    out the format from the header instead.

    This allows devs to use `:as` on routes that don't have a format.

    Fixes #27144.

    *Kasper Timm Hansen*

*   Fixed integration test requests appending and changing request paths.

        #Before
        post "/anything", params: params, headers: headers, as: :json

    "/anything" would be converted to "/anything.json" based on format.
    The path is now maintained and the format is respected based on `:as`
    option.

    Fixes #27144.

*   Fixes incorrect output from rails routes when using singular resources.

    Fixes #26606.

    *Erick Reyna*

*   Fixes multiple calls to `logger.fatal` instead of a single call,
    for every line in an exception backtrace, when printing trace
    from `DebugExceptions` middleware.

    Fixes #26134.

    *Vipul A M*

*   Add `ActionController::Parameters#merge!`, which behaves the same as `Hash#merge!`.

    *Yuji Yaginuma*

*   Added `ActionController::Parameters#deep_dup` which actually creates
    a params copy, instead of refereing to old references in params.

    Fixes #26566.

    *Pavel Evstigneev*, *Rafael Mendonça França*

*   Make `fixture_file_upload` work in integration tests.

    *Yuji Yaginuma*

*   Add `to_param` to `ActionController::Parameters` deprecations.

    In the future `ActionController::Parameters` are discouraged from being used
    in URLs without explicit whitelisting. Go through `to_h` to use `to_param`.

    *Kir Shatrov*

*   Fix nested multiple roots

    The PR #20940 enabled the use of multiple roots with different constraints
    at the top level but unfortunately didn't work when those roots were inside
    a namespace and also broke the use of root inside a namespace after a top
    level root was defined because the check for the existence of the named route
    used the global :root name and not the namespaced name.

    This is fixed by using the name_for_action method to expand the :root name to
    the full namespaced name. We can pass nil for the second argument as we're not
    dealing with resource definitions so don't need to handle the cases for edit
    and new routes.

    Fixes #26148.

    *Ryo Hashimoto*, *Andrew White*

*   SSL: Changes redirect behavior for all non-GET and non-HEAD requests
    (like POST/PUT/PATCH etc) to `http://` resources to redirect to `https://`
    with a [307 status code](http://tools.ietf.org/html/rfc7231#section-6.4.7) instead of [301 status code](http://tools.ietf.org/html/rfc7231#section-6.4.2).

    307 status code instructs the HTTP clients to preserve the original
    request method while redirecting. It has been part of HTTP RFC since
    1999 and is implemented/recognized by most (if not all) user agents.

        # Before
        POST http://example.com/articles (i.e. ArticlesContoller#create)
        redirects to
        GET https://example.com/articles (i.e. ArticlesContoller#index)

        # After
        POST http://example.com/articles (i.e. ArticlesContoller#create)
        redirects to
        POST https://example.com/articles (i.e. ArticlesContoller#create)

    *Chirag Singhal*

*   Add `:as` option to `ActionController:TestCase#process` and related methods.

    Specifying `as: mime_type` allows the `CONTENT_TYPE` header to be specified
    in controller tests without manually doing this through `@request.headers['CONTENT_TYPE']`.

    *Everest Stefan Munro-Zeisberger*

*   Prevent autoload from deadlocking while ActionController::Live is streaming.

    *Alex Chinn*

*   Don't override the `Accept` header in integration tests when called with `xhr: true`.

    Fixes #25859.

    *David Chen*

*   Reset a new session directly after its creation in `ActionDispatch::IntegrationTest#open_session`.

    Fixes #22742.

    *Tawan Sierek*

*   Fix 'defaults' option for root route.

    A regression from some refactoring for the 5.0 release, this change
    fixes the use of 'defaults' (default parameters) in the 'root' routing method.

    *Chris Arcand*

*   Check `request.path_parameters` encoding at the point they're set.

    Check for any non-UTF8 characters in path parameters at the point they're
    set in `env`. Previously they were checked for when used to get a controller
    class, but this meant routes that went directly to a Rack app, or skipped
    controller instantiation for some other reason, had to defend against
    non-UTF8 characters themselves.

    *Grey Baker*

*   Don't raise ActionController::UnknownHttpMethod from ActionDispatch::Static

    Pass `Rack::Request` objects to `ActionDispatch::FileHandler` to avoid it
    raising `ActionController::UnknownHttpMethod`. If an unknown method is
    passed, it should exception higher in the stack instead, once we've had a
    chance to define exception handling behaviour.

    *Grey Baker*

*   Handle `Rack::QueryParser` errors in `ActionDispatch::ExceptionWrapper`

    Updated `ActionDispatch::ExceptionWrapper` to handle the Rack 2.0 namespace
    for `ParameterTypeError` and `InvalidParameterError` errors.

    *Grey Baker*

*   Deprecated omitting the route path.
    Specify the path with a String or a Symbol instead.

        # Before
        get action: :show, as: :show
        # After
        get "", action: :show, as: :show

    *Volmer*

*   Added new `ActionDispatch::DebugLocks` middleware that can be used
    to diagnose deadlocks in the autoload interlock.
    To use it, insert it near the top of the middleware stack, using
    `config/application.rb`:

        config.middleware.insert_before Rack::Sendfile, ActionDispatch::DebugLocks

    After adding, visiting `/rails/locks` will show a summary of all
    threads currently known to the interlock.

    *Matthew Draper*

*   Fix request encoding in Integration tests when string literals are
    frozen using `--enable-frozen-string-literal` or `# frozen_string_literal: true`.

    *Volmer*

*   Since long keys are truncated when passed to ciphers, Ruby 2.4
    doesn't accept keys greater than their max length.
    Fixed default key length on cipher for `ActiveSupport::MessageEncryptor`,
    which was causing errors on Ruby 2.4.

    *Vipul A M*

*   Fixed adding implicitly rendered template digests to ETags.
    Properly ignore implicit template cache option to ETag, if `template: false`
    is passed when rendering.

    *Javan Makhmali*


## Rails 5.0.0 (June 30, 2016) ##

*   Add `ActionController#helpers` to get access to the view context at the controller
    level.

    *Rafael Mendonça França*

*   Routing: Refactor `:action` default handling to ensure that path
    parameters are not mutated during route generation.

    *Andrew White*

*   Add extension synonyms `yml` and `yaml` for MIME type `application/x-yaml`.

    *bogdanvlviv*

*   Adds support for including ActionController::Cookies in API controllers.
    Previously, including the module would raise when trying to define
    a `cookies` helper method. Skip calling #helper_method if it is not
    defined -- if we don't have helpers, we needn't define one.

    Fixes #24304

    *Ryan T. Hosford*

*   ETags: Introduce `Response#strong_etag=` and `#weak_etag=` and analogous
    options for `fresh_when` and `stale?`. `Response#etag=` sets a weak ETag.

    Strong ETags are desirable when you're serving byte-for-byte identical
    responses that support Range requests, like PDFs or videos (typically
    done by reproxying the response from a backend storage service).
    Also desirable when fronted by some CDNs that support strong ETags
    only, like Akamai.

    *Jeremy Daer*

*   ETags: No longer strips quotes (") from ETag values before comparing them.
    Quotes are significant, part of the ETag. A quoted ETag and an unquoted
    one are not the same entity.

    *Jeremy Daer*

*   ETags: Support `If-None-Match: *`. Rarely useful for GET requests; meant
    to provide some optimistic concurrency control for PUT requests.

    *Jeremy Daer*

*   `ActionDispatch::ParamsParser` is deprecated and was removed from the middleware
    stack. To configure the parameter parsers use `ActionDispatch::Request.parameter_parsers=`.

    *tenderlove*

*   When a `respond_to` collector with a block doesn't have a response, then
    a `:no_content` response should be rendered.  This brings the default
    rendering behavior introduced by https://github.com/rails/rails/issues/19036
    to controller methods employing `respond_to`.

    *Justin Coyne*

*   Add `ActionController::Parameters#dig` on Ruby 2.3 and greater, which
    behaves the same as `Hash#dig`.

    *Sean Griffin*

*   Add request headers in the payload of the `start_processing.action_controller`
    and `process_action.action_controller` notifications.

    *Gareth du Plooy*

*   Add `action_dispatch_integration_test` load hook. The hook can be used to
    extend `ActionDispatch::IntegrationTest` once it has been loaded.

    *Yuichiro Kaneko*

*   Update default rendering policies when the controller action did
    not explicitly indicate a response.

    For API controllers, the implicit render always renders "204 No Content"
    and does not account for any templates.

    For other controllers, the following conditions are checked:

    First, if a template exists for the controller action, it is rendered.
    This template lookup takes into account the action name, locales, format,
    variant, template handlers, etc. (see `render` for details).

    Second, if other templates exist for the controller action but is not in
    the right format (or variant, etc.), an `ActionController::UnknownFormat`
    is raised. The list of available templates is assumed to be a complete
    enumeration of all the possible formats (or variants, etc.); that is,
    having only HTML and JSON templates indicate that the controller action is
    not meant to handle XML requests.

    Third, if the current request is an "interactive" browser request (the user
    navigated here by entering the URL in the address bar, submitting a form,
    clicking on a link, etc. as opposed to an XHR or non-browser API request),
    `ActionView::UnknownFormat` is raised to display a helpful error
    message.

    Finally, it falls back to the same "204 No Content" behavior as API controllers.

    *Godfrey Chan*, *Jon Moss*, *Kasper Timm Hansen*, *Mike Clark*, *Matthew Draper*

*   Add "application/gzip" as a default mime type.

    *Mehmet Emin İNAÇ*

*   Add request encoding and response parsing to integration tests.

    What previously was:

    ```ruby
    require 'test_helper'

    class ApiTest < ActionDispatch::IntegrationTest
      test 'creates articles' do
        assert_difference -> { Article.count } do
          post articles_path(format: :json),
            params: { article: { title: 'Ahoy!' } }.to_json,
            headers: { 'Content-Type' => 'application/json' }
        end

        assert_equal({ 'id' => Article.last.id, 'title' => 'Ahoy!' }, JSON.parse(response.body))
      end
    end
    ```

    Can now be written as:

    ```ruby
    require 'test_helper'

    class ApiTest < ActionDispatch::IntegrationTest
      test 'creates articles' do
        assert_difference -> { Article.count } do
          post articles_path, params: { article: { title: 'Ahoy!' } }, as: :json
        end

        assert_equal({ 'id' => Article.last.id, 'title' => 'Ahoy!' }, response.parsed_body)
      end
    end
    ```

    Passing `as: :json` to integration test request helpers will set the format,
    content type and encode the parameters as JSON.

    Then on the response side, `parsed_body` will parse the body according to the
    content type the response has.

    Currently JSON is the only supported MIME type. Add your own with
    `ActionDispatch::IntegrationTest.register_encoder`.

    *Kasper Timm Hansen*

*   Add "image/svg+xml" as a default mime type.

    *DHH*

*   Add `-g` and `-c` options to `bin/rails routes`. These options return the url `name`, `verb` and
    `path` field that match the pattern or match a specific controller.

    Deprecate `CONTROLLER` env variable in `bin/rails routes`.

    See #18902.

    *Anton Davydov*, *Vipul A M*

*   Response etags to always be weak: Prefixes 'W/' to value returned by
   `ActionDispatch::Http::Cache::Response#etag=`, such that etags set in
   `fresh_when` and `stale?` are weak.

    Fixes #17556.

    *Abhishek Yadav*

*   Provide the name of HTTP Status code in assertions.

    *Sean Collins*

*   More explicit error message when running `rake routes`. `CONTROLLER` argument
    can now be supplied in different ways:
    `Rails::WelcomeController`, `Rails::Welcome`, `rails/welcome`.

    Fixes #22918.

    *Edouard Chin*

*   Allow `ActionController::Parameters` instances as an argument to URL
    helper methods. An `ArgumentError` will be raised if the passed parameters
    are not secure.

    Fixes #22832.

    *Prathamesh Sonpatki*

*   Add option for per-form CSRF tokens.

    *Greg Ose*, *Ben Toews*

*   Fix `ActionController::Parameters#convert_parameters_to_hashes` to return filtered
    or unfiltered values based on from where it is called, `to_h` or `to_unsafe_h`
    respectively.

    Fixes #22841.

    *Prathamesh Sonpatki*

*   Add `ActionController::Parameters#include?`

    *Justin Coyne*

*   Deprecate `redirect_to :back` in favor of `redirect_back`, which accepts a
    required `fallback_location` argument, thus eliminating the possibility of a
    `RedirectBackError`.

    *Derek Prior*

*   Add `redirect_back` method to `ActionController::Redirecting` to provide a
    way to safely redirect to the `HTTP_REFERER` if it is present, falling back
    to a provided redirect otherwise.

    *Derek Prior*

*   `ActionController::TestCase` will be moved to its own gem in Rails 5.1.

    With the speed improvements made to `ActionDispatch::IntegrationTest` we no
    longer need to keep two separate code bases for testing controllers. In
    Rails 5.1 `ActionController::TestCase` will be deprecated and moved into a
    gem outside of Rails source.

    This is a documentation deprecation so that going forward new tests will use
    `ActionDispatch::IntegrationTest` instead of `ActionController::TestCase`.

    *Eileen M. Uchitelle*

*   Add a `response_format` option to `ActionDispatch::DebugExceptions`
    to configure the format of the response when errors occur in
    development mode.

    If `response_format` is `:default` the debug info will be rendered
    in an HTML page. In the other hand, if the provided value is `:api`
    the debug info will be rendered in the original response format.

    *Jorge Bejar*

*   Change the `protect_from_forgery` prepend default to `false`.

    Per this comment
    https://github.com/rails/rails/pull/18334#issuecomment-69234050 we want
    `protect_from_forgery` to default to `prepend: false`.

    `protect_from_forgery` will now be inserted into the callback chain at the
    point it is called in your application. This is useful for cases where you
    want to `protect_from_forgery` after you perform required authentication
    callbacks or other callbacks that are required to run after forgery protection.

    If you want `protect_from_forgery` callbacks to always run first, regardless of
    position they are called in your application then you can add `prepend: true`
    to your `protect_from_forgery` call.

    Example:

    ```ruby
    protect_from_forgery prepend: true
    ```

    *Eileen M. Uchitelle*

*   In url_for, never append a question mark to the URL when the query string
    is empty anyway.  (It used to do that when called like `url_for(controller:
    'x', action: 'y', q: {})`.)

    *Paul Grayson*

*   Catch invalid UTF-8 querystring values and respond with BadRequest

    Check querystring params for invalid UTF-8 characters, and raise an
    ActionController::BadRequest error if present. Previously these strings
    would typically trigger errors further down the stack.

    *Grey Baker*

*   Parse RSS/ATOM responses as XML, not HTML.

    *Alexander Kaupanin*

*   Show helpful message in `BadRequest` exceptions due to invalid path
    parameter encodings.

    Fixes #21923.

    *Agis Anastasopoulos*

*   Add the ability of returning arbitrary headers to `ActionDispatch::Static`.

    Now ActionDispatch::Static can accept HTTP headers so that developers
    will have control of returning arbitrary headers like
    'Access-Control-Allow-Origin' when a response is delivered. They can be
    configured with `#config`:

    Example:

        config.public_file_server.headers = {
          "Cache-Control"               => "public, max-age=60",
          "Access-Control-Allow-Origin" => "http://rubyonrails.org"
        }

    *Yuki Nishijima*

*   Allow multiple `root` routes in same scope level. Example:

    Example:

        root 'blog#show', constraints: ->(req) { Hostname.blog_site?(req.host) }
        root 'landing#show'

    *Rafael Sales*

*   Fix regression in mounted engine named routes generation for app deployed to
    a subdirectory. `relative_url_root` was prepended to the path twice (e.g.
    "/subdir/subdir/engine_path" instead of "/subdir/engine_path")

    Fixes #20920. Fixes #21459.

    *Matthew Erhard*

*   `ActionDispatch::Response#new` no longer applies default headers. If you want
    default headers applied to the response object, then call
    `ActionDispatch::Response.create`. This change only impacts people who are
    directly constructing an `ActionDispatch::Response` object.

*   Accessing mime types via constants like `Mime::HTML` is deprecated. Please
    change code like this:

        Mime::HTML

    To this:

        Mime[:html]

    This change is so that Rails will not manage a list of constants, and fixes
    an issue where if a type isn't registered you could possibly get the wrong
    object.

    `Mime[:html]` is available in older versions of Rails, too, so you can
    safely change libraries and plugins and maintain compatibility with
    multiple versions of Rails.

*   `url_for` does not modify its arguments when generating polymorphic URLs.

    *Bernerd Schaefer*

*   Make it easier to opt in to `config.force_ssl` and `config.ssl_options` by
    making them less dangerous to try and easier to disable.

    SSL redirect:
      * Move `:host` and `:port` options within `redirect: { … }`. Deprecate.
      * Introduce `:status` and `:body` to customize the redirect response.
        The 301 permanent default makes it difficult to test the redirect and
        back out of it since browsers remember the 301. Test with a 302 or 307
        instead, then switch to 301 once you're confident that all is well.

    HTTP Strict Transport Security (HSTS):
      * Shorter max-age. Shorten the default max-age from 1 year to 180 days,
        the low end for https://www.ssllabs.com/ssltest/ grading and greater
        than the 18-week minimum to qualify for browser preload lists.
      * Disabling HSTS. Setting `hsts: false` now sets `hsts { expires: 0 }`
        instead of omitting the header. Omitting does nothing to disable HSTS
        since browsers hang on to your previous settings until they expire.
        Sending `{ hsts: { expires: 0 }}` flushes out old browser settings and
        actually disables HSTS:
          http://tools.ietf.org/html/rfc6797#section-6.1.1
      * HSTS Preload. Introduce `preload: true` to set the `preload` flag,
        indicating that your site may be included in browser preload lists,
        including Chrome, Firefox, Safari, IE11, and Edge. Submit your site:
          https://hstspreload.appspot.com

    *Jeremy Daer*

*   Update `ActionController::TestSession#fetch` to behave more like
    `ActionDispatch::Request::Session#fetch` when using non-string keys.

    *Jeremy Friesen*

*   Using strings or symbols for middleware class names is deprecated. Convert
    things like this:

      middleware.use "Foo::Bar"

    to this:

      middleware.use Foo::Bar

*   `ActionController::TestSession` now accepts a default value as well as
    a block for generating a default value based off the key provided.

    This fixes calls to `session#fetch` in `ApplicationController` instances that
    take more two arguments or a block from raising `ArgumentError: wrong
    number of arguments (2 for 1)` when performing controller tests.

    *Matthew Gerrior*

*   Fix `ActionController::Parameters#fetch` overwriting `KeyError` returned by
    default block.

    *Jonas Schuber Erlandsson*, *Roque Pinel*

*   `ActionController::Parameters` no longer inherits from
    `HashWithIndifferentAccess`

    Inheriting from `HashWithIndifferentAccess` allowed users to call any
    enumerable methods on `Parameters` object, resulting in a risk of losing the
    `permitted?` status or even getting back a pure `Hash` object instead of
    a `Parameters` object with proper sanitization.

    By not inheriting from `HashWithIndifferentAccess`, we are able to make
    sure that all methods that are defined in `Parameters` object will return
    a proper `Parameters` object with a correct `permitted?` flag.

    *Prem Sichanugrist*

*   Replaced `ActiveSupport::Concurrency::Latch` with `Concurrent::CountDownLatch`
    from the concurrent-ruby gem.

    *Jerry D'Antonio*

*   Add ability to filter parameters based on parent keys.

        # matches {credit_card: {code: "xxxx"}}
        # doesn't match {file: { code: "xxxx"}}
        config.filter_parameters += [ "credit_card.code" ]

    See #13897.

    *Guillaume Malette*

*   Deprecate passing first parameter as `Hash` and default status code for `head` method.

    *Mehmet Emin İNAÇ*

*   Adds`Rack::Utils::ParameterTypeError` and `Rack::Utils::InvalidParameterError`
    to the rescue_responses hash in `ExceptionWrapper` (Rack recommends
    integrators serve 400s for both of these).

    *Grey Baker*

*   Add support for API only apps.
    `ActionController::API` is added as a replacement of
    `ActionController::Base` for this kind of applications.

    *Santiago Pastorino*, *Jorge Bejar*

*   Remove `assigns` and `assert_template`. Both methods have been extracted
    into a gem at https://github.com/rails/rails-controller-testing.

    See #18950.

    *Alan Guo Xiang Tan*

*   `FileHandler` and `Static` middleware initializers accept `index` argument
    to configure the directory index file name. Defaults to `index` (as in
    `index.html`).

    See #20017.

    *Eliot Sykes*

*   Deprecate `:nothing` option for `render` method.

    *Mehmet Emin İNAÇ*

*   Fix `rake routes` not showing the right format when
    nesting multiple routes.

    See #18373.

    *Ravil Bayramgalin*

*   Add ability to override default form builder for a controller.

        class AdminController < ApplicationController
          default_form_builder AdminFormBuilder
        end

    *Kevin McPhillips*

*   For actions with no corresponding templates, render `head :no_content`
    instead of raising an error. This allows for slimmer API controller
    methods that simply work, without needing further instructions.

    See #19036.

    *Stephen Bussey*

*   Provide friendlier access to request variants.

        request.variant = :phone
        request.variant.phone?  # true
        request.variant.tablet? # false

        request.variant = [:phone, :tablet]
        request.variant.phone?                  # true
        request.variant.desktop?                # false
        request.variant.any?(:phone, :desktop)  # true
        request.variant.any?(:desktop, :watch)  # false

    *George Claghorn*

*   Fix regression where a gzip file response would have a Content-type,
    even when it was a 304 status code.

    See #19271.

    *Kohei Suzuki*

*   Fix handling of empty `X_FORWARDED_HOST` header in `raw_host_with_port`.

    Previously, an empty `X_FORWARDED_HOST` header would cause
    `Actiondispatch::Http:URL.raw_host_with_port` to return `nil`, causing
    `Actiondispatch::Http:URL.host` to raise a `NoMethodError`.

    *Adam Forsyth*

*   Allow `Bearer` as token-keyword in `Authorization-Header`.

    Additionally to `Token`, the keyword `Bearer` is acceptable as a keyword
    for the auth-token. The `Bearer` keyword is described in the original
    OAuth RFC and used in libraries like Angular-JWT.

    See #19094.

    *Peter Schröder*

*   Drop request class from `RouteSet` constructor.

    If you would like to use a custom request class, please subclass and implement
    the `request_class` method.

    *tenderlove@ruby-lang.org*

*   Fallback to `ENV['RAILS_RELATIVE_URL_ROOT']` in `url_for`.

    Fixed an issue where the `RAILS_RELATIVE_URL_ROOT` environment variable is not
    prepended to the path when `url_for` is called. If `SCRIPT_NAME` (used by Rack)
    is set, it takes precedence.

    Fixes #5122.

    *Yasyf Mohamedali*

*   Partitioning of routes is now done when the routes are being drawn. This
    helps to decrease the time spent filtering the routes during the first request.

    *Guo Xiang Tan*

*   Fix regression in functional tests. Responses should have default headers
    assigned.

    See #18423.

    *Jeremy Kemper*, *Yves Senn*

*   Deprecate `AbstractController#skip_action_callback` in favor of individual skip_callback methods
    (which can be made to raise an error if no callback was removed).

    *Iain Beeston*

*   Alias the `ActionDispatch::Request#uuid` method to `ActionDispatch::Request#request_id`.
    Due to implementation, `config.log_tags = [:request_id]` also works in substitute
    for `config.log_tags = [:uuid]`.

    *David Ilizarov*

*   Change filter on /rails/info/routes to use an actual path regexp from rails
    and not approximate javascript version. Oniguruma supports much more
    extensive list of features than javascript regexp engine.

    Fixes #18402.

    *Ravil Bayramgalin*

*   Non-string authenticity tokens do not raise NoMethodError when decoding
    the masked token.

    *Ville Lautanala*

*   Add `http_cache_forever` to Action Controller, so we can cache a response
    that never gets expired.

    *arthurnn*

*   `ActionController#translate` supports symbols as shortcuts.
    When a shortcut is given it also performs the lookup without the action
    name.

    *Max Melentiev*

*   Expand `ActionController::ConditionalGet#fresh_when` and `stale?` to also
    accept a collection of records as the first argument, so that the
    following code can be written in a shorter form.

        # Before
        def index
          @articles = Article.all
          fresh_when(etag: @articles, last_modified: @articles.maximum(:updated_at))
        end

        # After
        def index
          @articles = Article.all
          fresh_when(@articles)
        end

    *claudiob*

*   Explicitly ignored wildcard verbs when searching for HEAD routes before fallback

    Fixes an issue where a mounted rack app at root would intercept the HEAD
    request causing an incorrect behavior during the fall back to GET requests.

    Example:

        draw do
            get '/home' => 'test#index'
            mount rack_app, at: '/'
        end
        head '/home'
        assert_response :success

    In this case, a HEAD request runs through the routes the first time and fails
    to match anything. Then, it runs through the list with the fallback and matches
    `get '/home'`. The original behavior would match the rack app in the first pass.

    *Terence Sun*

*   Discarded flash messages get removed before storing into session.

    *Samuel Cochran*

*   Migrating xhr methods to keyword arguments syntax
    in `ActionController::TestCase` and `ActionDispatch::Integration`

    Old syntax:

        xhr :get, :create, params: { id: 1 }

    New syntax example:

        get :create, params: { id: 1 }, xhr: true

    *Kir Shatrov*

*   Migrating to keyword arguments syntax in `ActionController::TestCase` and
    `ActionDispatch::Integration` HTTP request methods.

    Example:

        post :create, params: { y: x }, session: { a: 'b' }
        get :view, params: { id: 1 }
        get :view, params: { id: 1 }, format: :json

    *Kir Shatrov*

*   Preserve default url options when generating URLs.

    Fixes an issue that would cause `default_url_options` to be lost when
    generating URLs with fewer positional arguments than parameters in the
    route definition.

    *Tekin Suleyman*

*   Deprecate `*_via_redirect` integration test methods.

    Use `follow_redirect!` manually after the request call for the same behavior.

    *Aditya Kapoor*

*   Add `ActionController::Renderer` to render arbitrary templates
    outside controller actions.

    Its functionality is accessible through class methods `render` and
    `renderer` of `ActionController::Base`.

    *Ravil Bayramgalin*

*   Support `:assigns` option when rendering with controllers/mailers.

    *Ravil Bayramgalin*

*   Default headers, removed in controller actions, are no longer reapplied on
    the test response.

    *Jonas Baumann*

*   Deprecate all `*_filter` callbacks in favor of `*_action` callbacks.

    *Rafael Mendonça França*

*   Allow you to pass `prepend: false` to `protect_from_forgery` to have the
    verification callback appended instead of prepended to the chain.
    This allows you to let the verification step depend on prior callbacks.

    Example:

        class ApplicationController < ActionController::Base
          before_action :authenticate
          protect_from_forgery prepend: false, unless: -> { @authenticated_by.oauth? }

          private
            def authenticate
              if oauth_request?
                # authenticate with oauth
                @authenticated_by = 'oauth'.inquiry
              else
                # authenticate with cookies
                @authenticated_by = 'cookie'.inquiry
              end
            end
        end

    *Josef Šimánek*

*   Remove `ActionController::HideActions`.

    *Ravil Bayramgalin*

*   Remove `respond_to`/`respond_with` placeholder methods, this functionality
    has been extracted to the `responders` gem.

    *Carlos Antonio da Silva*

*   Remove deprecated assertion files.

    *Rafael Mendonça França*

*   Remove deprecated usage of string keys in URL helpers.

    *Rafael Mendonça França*

*   Remove deprecated `only_path` option on `*_path` helpers.

    *Rafael Mendonça França*

*   Remove deprecated `NamedRouteCollection#helpers`.

    *Rafael Mendonça França*

*   Remove deprecated support to define routes with `:to` option that doesn't contain `#`.

    *Rafael Mendonça França*

*   Remove deprecated `ActionDispatch::Response#to_ary`.

    *Rafael Mendonça França*

*   Remove deprecated `ActionDispatch::Request#deep_munge`.

    *Rafael Mendonça França*

*   Remove deprecated `ActionDispatch::Http::Parameters#symbolized_path_parameters`.

    *Rafael Mendonça França*

*   Remove deprecated option `use_route` in controller tests.

    *Rafael Mendonça França*

*   Ensure `append_info_to_payload` is called even if an exception is raised.

    Fixes an issue where when an exception is raised in the request the additional
    payload data is not available.

    See #14903.

    *Dieter Komendera*, *Margus Pärt*

*   Correctly rely on the response's status code to handle calls to `head`.

    *Robin Dupret*

*   Using `head` method returns empty response_body instead
    of returning a single space " ".

    The old behavior was added as a workaround for a bug in an early
    version of Safari, where the HTTP headers are not returned correctly
    if the response body has a 0-length. This is been fixed since and
    the workaround is no longer necessary.

    Fixes #18253.

    *Prathamesh Sonpatki*

*   Fix how polymorphic routes works with objects that implement `to_model`.

    *Travis Grathwell*

*   Stop converting empty arrays in `params` to `nil`.

    This behavior was introduced in response to CVE-2012-2660, CVE-2012-2694
    and CVE-2013-0155

    ActiveRecord now issues a safe query when passing an empty array into
    a where clause, so there is no longer a need to defend against this type
    of input (any nils are still stripped from the array).

    *Chris Sinjakli*

*   Remove `ActionController::ModelNaming` module.

    *claudiob*

*   Fixed usage of optional scopes in url helpers.

    *Alex Robbin*

*   Fixed handling of positional url helper arguments when `format: false`.

    Fixes #17819.

    *Andrew White*, *Tatiana Soukiassian*

Please check [4-2-stable](https://github.com/rails/rails/blob/4-2-stable/actionpack/CHANGELOG.md) for previous changes.<|MERGE_RESOLUTION|>--- conflicted
+++ resolved
@@ -1,12 +1,11 @@
-<<<<<<< HEAD
 *   Commit flash changes when using a redirect route.
 
     Fixes #27992.
 
     *Andrew White*
-=======
+
+
 ## Rails 5.0.2 (March 01, 2017) ##
->>>>>>> 38ed1f4b
 
 *   Make `with_routing` test helper work when testing controllers inheriting from `ActionController::API`.
 
