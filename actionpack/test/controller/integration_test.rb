require 'abstract_unit'
require 'controller/fake_controllers'
<<<<<<< HEAD
=======
require 'action_view/vendor/html-scanner'
require 'rails/engine'
>>>>>>> 82e28492

class SessionTest < ActiveSupport::TestCase
  StubApp = lambda { |env|
    [200, {"Content-Type" => "text/html", "Content-Length" => "13"}, ["Hello, World!"]]
  }

  def setup
    @session = ActionDispatch::Integration::Session.new(StubApp)
  end

  def test_https_bang_works_and_sets_truth_by_default
    assert !@session.https?
    @session.https!
    assert @session.https?
    @session.https! false
    assert !@session.https?
  end

  def test_host!
    assert_not_equal "glu.ttono.us", @session.host
    @session.host! "rubyonrails.com"
    assert_equal "rubyonrails.com", @session.host
  end

  def test_follow_redirect_raises_when_no_redirect
    @session.stubs(:redirect?).returns(false)
    assert_raise(RuntimeError) { @session.follow_redirect! }
  end

  def test_request_via_redirect_uses_given_method
    path = "/somepath"; args = {:id => '1'}; headers = {"X-Test-Header" => "testvalue"}
    @session.expects(:process).with(:put, path, args, headers)
    @session.stubs(:redirect?).returns(false)
    @session.request_via_redirect(:put, path, args, headers)
  end

  def test_request_via_redirect_follows_redirects
    path = "/somepath"; args = {:id => '1'}; headers = {"X-Test-Header" => "testvalue"}
    @session.stubs(:redirect?).returns(true, true, false)
    @session.expects(:follow_redirect!).times(2)
    @session.request_via_redirect(:get, path, args, headers)
  end

  def test_request_via_redirect_returns_status
    path = "/somepath"; args = {:id => '1'}; headers = {"X-Test-Header" => "testvalue"}
    @session.stubs(:redirect?).returns(false)
    @session.stubs(:status).returns(200)
    assert_equal 200, @session.request_via_redirect(:get, path, args, headers)
  end

  def test_get_via_redirect
    path = "/somepath"; args = {:id => '1'}; headers = {"X-Test-Header" => "testvalue" }
    @session.expects(:request_via_redirect).with(:get, path, args, headers)
    @session.get_via_redirect(path, args, headers)
  end

  def test_post_via_redirect
    path = "/somepath"; args = {:id => '1'}; headers = {"X-Test-Header" => "testvalue" }
    @session.expects(:request_via_redirect).with(:post, path, args, headers)
    @session.post_via_redirect(path, args, headers)
  end

  def test_patch_via_redirect
    path = "/somepath"; args = {:id => '1'}; headers = {"X-Test-Header" => "testvalue" }
    @session.expects(:request_via_redirect).with(:patch, path, args, headers)
    @session.patch_via_redirect(path, args, headers)
  end

  def test_put_via_redirect
    path = "/somepath"; args = {:id => '1'}; headers = {"X-Test-Header" => "testvalue" }
    @session.expects(:request_via_redirect).with(:put, path, args, headers)
    @session.put_via_redirect(path, args, headers)
  end

  def test_delete_via_redirect
    path = "/somepath"; args = {:id => '1'}; headers = {"X-Test-Header" => "testvalue" }
    @session.expects(:request_via_redirect).with(:delete, path, args, headers)
    @session.delete_via_redirect(path, args, headers)
  end

  def test_get
    path = "/index"; params = "blah"; headers = {:location => 'blah'}
    @session.expects(:process).with(:get,path,params,headers)
    @session.get(path,params,headers)
  end

  def test_post
    path = "/index"; params = "blah"; headers = {:location => 'blah'}
    @session.expects(:process).with(:post,path,params,headers)
    @session.post(path,params,headers)
  end

  def test_patch
    path = "/index"; params = "blah"; headers = {:location => 'blah'}
    @session.expects(:process).with(:patch,path,params,headers)
    @session.patch(path,params,headers)
  end

  def test_put
    path = "/index"; params = "blah"; headers = {:location => 'blah'}
    @session.expects(:process).with(:put,path,params,headers)
    @session.put(path,params,headers)
  end

  def test_delete
    path = "/index"; params = "blah"; headers = {:location => 'blah'}
    @session.expects(:process).with(:delete,path,params,headers)
    @session.delete(path,params,headers)
  end

  def test_head
    path = "/index"; params = "blah"; headers = {:location => 'blah'}
    @session.expects(:process).with(:head,path,params,headers)
    @session.head(path,params,headers)
  end

  def test_xml_http_request_get
    path = "/index"; params = "blah"; headers = {:location => 'blah'}
    headers_after_xhr = headers.merge(
      "HTTP_X_REQUESTED_WITH" => "XMLHttpRequest",
      "HTTP_ACCEPT"           => "text/javascript, text/html, application/xml, text/xml, */*"
    )
    @session.expects(:process).with(:get,path,params,headers_after_xhr)
    @session.xml_http_request(:get,path,params,headers)
  end

  def test_xml_http_request_post
    path = "/index"; params = "blah"; headers = {:location => 'blah'}
    headers_after_xhr = headers.merge(
      "HTTP_X_REQUESTED_WITH" => "XMLHttpRequest",
      "HTTP_ACCEPT"           => "text/javascript, text/html, application/xml, text/xml, */*"
    )
    @session.expects(:process).with(:post,path,params,headers_after_xhr)
    @session.xml_http_request(:post,path,params,headers)
  end

  def test_xml_http_request_patch
    path = "/index"; params = "blah"; headers = {:location => 'blah'}
    headers_after_xhr = headers.merge(
      "HTTP_X_REQUESTED_WITH" => "XMLHttpRequest",
      "HTTP_ACCEPT"           => "text/javascript, text/html, application/xml, text/xml, */*"
    )
    @session.expects(:process).with(:patch,path,params,headers_after_xhr)
    @session.xml_http_request(:patch,path,params,headers)
  end

  def test_xml_http_request_put
    path = "/index"; params = "blah"; headers = {:location => 'blah'}
    headers_after_xhr = headers.merge(
      "HTTP_X_REQUESTED_WITH" => "XMLHttpRequest",
      "HTTP_ACCEPT"           => "text/javascript, text/html, application/xml, text/xml, */*"
    )
    @session.expects(:process).with(:put,path,params,headers_after_xhr)
    @session.xml_http_request(:put,path,params,headers)
  end

  def test_xml_http_request_delete
    path = "/index"; params = "blah"; headers = {:location => 'blah'}
    headers_after_xhr = headers.merge(
      "HTTP_X_REQUESTED_WITH" => "XMLHttpRequest",
      "HTTP_ACCEPT"           => "text/javascript, text/html, application/xml, text/xml, */*"
    )
    @session.expects(:process).with(:delete,path,params,headers_after_xhr)
    @session.xml_http_request(:delete,path,params,headers)
  end

  def test_xml_http_request_head
    path = "/index"; params = "blah"; headers = {:location => 'blah'}
    headers_after_xhr = headers.merge(
      "HTTP_X_REQUESTED_WITH" => "XMLHttpRequest",
      "HTTP_ACCEPT"           => "text/javascript, text/html, application/xml, text/xml, */*"
    )
    @session.expects(:process).with(:head,path,params,headers_after_xhr)
    @session.xml_http_request(:head,path,params,headers)
  end

  def test_xml_http_request_override_accept
    path = "/index"; params = "blah"; headers = {:location => 'blah', "HTTP_ACCEPT" => "application/xml"}
    headers_after_xhr = headers.merge(
      "HTTP_X_REQUESTED_WITH" => "XMLHttpRequest"
    )
    @session.expects(:process).with(:post,path,params,headers_after_xhr)
    @session.xml_http_request(:post,path,params,headers)
  end
end

class IntegrationTestTest < ActiveSupport::TestCase
  def setup
    @test = ::ActionDispatch::IntegrationTest.new(:app)
    @test.class.stubs(:fixture_table_names).returns([])
    @session = @test.open_session
  end

  def test_opens_new_session
    session1 = @test.open_session { |sess| }
    session2 = @test.open_session # implicit session

    assert_respond_to session1, :assert_template, "open_session makes assert_template available"
    assert_respond_to session2, :assert_template, "open_session makes assert_template available"
    assert !session1.equal?(session2)
  end

  # RSpec mixes Matchers (which has a #method_missing) into
  # IntegrationTest's superclass.  Make sure IntegrationTest does not
  # try to delegate these methods to the session object.
  def test_does_not_prevent_method_missing_passing_up_to_ancestors
    mixin = Module.new do
      def method_missing(name, *args)
        name.to_s == 'foo' ? 'pass' : super
      end
    end
    @test.class.superclass.__send__(:include, mixin)
    begin
      assert_equal 'pass', @test.foo
    ensure
      # leave other tests as unaffected as possible
      mixin.__send__(:remove_method, :method_missing)
    end
  end
end

# Tests that integration tests don't call Controller test methods for processing.
# Integration tests have their own setup and teardown.
class IntegrationTestUsesCorrectClass < ActionDispatch::IntegrationTest
  def self.fixture_table_names
    []
  end

  def test_integration_methods_called
    reset!
    @integration_session.stubs(:generic_url_rewriter)
    @integration_session.stubs(:process)

    %w( get post head patch put delete ).each do |verb|
      assert_nothing_raised("'#{verb}' should use integration test methods") { __send__(verb, '/') }
    end
  end
end

class IntegrationProcessTest < ActionDispatch::IntegrationTest
  class IntegrationController < ActionController::Base
    def get
      respond_to do |format|
        format.html { render :text => "OK", :status => 200 }
        format.js { render :text => "JS OK", :status => 200 }
      end
    end

    def get_with_params
      render :text => "foo: #{params[:foo]}", :status => 200
    end

    def post
      render :text => "Created", :status => 201
    end

    def method
      render :text => "method: #{request.method.downcase}"
    end

    def cookie_monster
      cookies["cookie_1"] = nil
      cookies["cookie_3"] = "chocolate"
      render :text => "Gone", :status => 410
    end

    def set_cookie
      cookies["foo"] = 'bar'
      head :ok
    end

    def get_cookie
      render :text => cookies["foo"]
    end

    def redirect
      redirect_to action_url('get')
    end
  end

  def test_get
    with_test_route_set do
      get '/get'
      assert_equal 200, status
      assert_equal "OK", status_message
      assert_response 200
      assert_response :success
      assert_response :ok
      assert_equal({}, cookies.to_hash)
      assert_equal "OK", body
      assert_equal "OK", response.body
      assert_kind_of Nokogiri::HTML::Document, html_document
      assert_equal 1, request_count
    end
  end

  def test_post
    with_test_route_set do
      post '/post'
      assert_equal 201, status
      assert_equal "Created", status_message
      assert_response 201
      assert_response :success
      assert_response :created
      assert_equal({}, cookies.to_hash)
      assert_equal "Created", body
      assert_equal "Created", response.body
      assert_kind_of Nokogiri::HTML::Document, html_document
      assert_equal 1, request_count
    end
  end

  test 'response cookies are added to the cookie jar for the next request' do
    with_test_route_set do
      self.cookies['cookie_1'] = "sugar"
      self.cookies['cookie_2'] = "oatmeal"
      get '/cookie_monster'
      assert_equal "cookie_1=; path=/\ncookie_3=chocolate; path=/", headers["Set-Cookie"]
      assert_equal({"cookie_1"=>"", "cookie_2"=>"oatmeal", "cookie_3"=>"chocolate"}, cookies.to_hash)
    end
  end

  test 'cookie persist to next request' do
    with_test_route_set do
      get '/set_cookie'
      assert_response :success

      assert_equal "foo=bar; path=/", headers["Set-Cookie"]
      assert_equal({"foo"=>"bar"}, cookies.to_hash)

      get '/get_cookie'
      assert_response :success
      assert_equal "bar", body

      assert_equal nil, headers["Set-Cookie"]
      assert_equal({"foo"=>"bar"}, cookies.to_hash)
    end
  end

  test 'cookie persist to next request on another domain' do
    with_test_route_set do
      host! "37s.backpack.test"

      get '/set_cookie'
      assert_response :success

      assert_equal "foo=bar; path=/", headers["Set-Cookie"]
      assert_equal({"foo"=>"bar"}, cookies.to_hash)

      get '/get_cookie'
      assert_response :success
      assert_equal "bar", body

      assert_equal nil, headers["Set-Cookie"]
      assert_equal({"foo"=>"bar"}, cookies.to_hash)
    end
  end

  def test_redirect
    with_test_route_set do
      get '/redirect'
      assert_equal 302, status
      assert_equal "Found", status_message
      assert_response 302
      assert_response :redirect
      assert_response :found
      assert_equal "<html><body>You are being <a href=\"http://www.example.com/get\">redirected</a>.</body></html>", response.body
      assert_kind_of Nokogiri::HTML::Document, html_document
      assert_equal 1, request_count

      follow_redirect!
      assert_response :success
      assert_equal "/get", path

      get '/moved'
      assert_response :redirect
      assert_redirected_to '/method'
    end
  end

  def test_xml_http_request_get
    with_test_route_set do
      xhr :get, '/get'
      assert_equal 200, status
      assert_equal "OK", status_message
      assert_response 200
      assert_response :success
      assert_response :ok
      assert_equal "JS OK", response.body
    end
  end

  def test_request_with_bad_format
    with_test_route_set do
      xhr :get, '/get.php'
      assert_equal 406, status
      assert_response 406
      assert_response :not_acceptable
    end
  end

  def test_get_with_query_string
    with_test_route_set do
      get '/get_with_params?foo=bar'
      assert_equal '/get_with_params?foo=bar', request.env["REQUEST_URI"]
      assert_equal '/get_with_params?foo=bar', request.fullpath
      assert_equal "foo=bar", request.env["QUERY_STRING"]
      assert_equal 'foo=bar', request.query_string
      assert_equal 'bar', request.parameters['foo']

      assert_equal 200, status
      assert_equal "foo: bar", response.body
    end
  end

  def test_get_with_parameters
    with_test_route_set do
      get '/get_with_params', :foo => "bar"
      assert_equal '/get_with_params', request.env["PATH_INFO"]
      assert_equal '/get_with_params', request.path_info
      assert_equal 'foo=bar', request.env["QUERY_STRING"]
      assert_equal 'foo=bar', request.query_string
      assert_equal 'bar', request.parameters['foo']

      assert_equal 200, status
      assert_equal "foo: bar", response.body
    end
  end

  def test_head
    with_test_route_set do
      head '/get'
      assert_equal 200, status
      assert_equal "", body

      head '/post'
      assert_equal 201, status
      assert_equal "", body

      get '/get/method'
      assert_equal 200, status
      assert_equal "method: get", body

      head '/get/method'
      assert_equal 200, status
      assert_equal "", body
    end
  end

  def test_generate_url_with_controller
    assert_equal 'http://www.example.com/foo', url_for(:controller => "foo")
  end

  def test_port_via_host!
    with_test_route_set do
      host! 'www.example.com:8080'
      get '/get'
      assert_equal 8080, request.port
    end
  end

  def test_port_via_process
    with_test_route_set do
      get 'http://www.example.com:8080/get'
      assert_equal 8080, request.port
    end
  end

  def test_https_and_port_via_host_and_https!
    with_test_route_set do
      host! 'www.example.com'
      https! true

      get '/get'
      assert_equal 443, request.port
      assert_equal true, request.ssl?

      host! 'www.example.com:443'
      https! true

      get '/get'
      assert_equal 443, request.port
      assert_equal true, request.ssl?

      host! 'www.example.com:8443'
      https! true

      get '/get'
      assert_equal 8443, request.port
      assert_equal true, request.ssl?
    end
  end

  def test_https_and_port_via_process
    with_test_route_set do
      get 'https://www.example.com/get'
      assert_equal 443, request.port
      assert_equal true, request.ssl?

      get 'https://www.example.com:8443/get'
      assert_equal 8443, request.port
      assert_equal true, request.ssl?
    end
  end

  private
    def with_test_route_set
      with_routing do |set|
        controller = ::IntegrationProcessTest::IntegrationController.clone
        controller.class_eval do
          include set.url_helpers
        end

        set.draw do
          get 'moved' => redirect('/method')

          match ':action', :to => controller, :via => [:get, :post], :as => :action
          get 'get/:action', :to => controller, :as => :get_action
        end

        self.singleton_class.send(:include, set.url_helpers)

        yield
      end
    end
end

class MetalIntegrationTest < ActionDispatch::IntegrationTest
  include SharedTestRoutes.url_helpers

  class Poller
    def self.call(env)
      if env["PATH_INFO"] =~ /^\/success/
        [200, {"Content-Type" => "text/plain", "Content-Length" => "12"}, ["Hello World!"]]
      else
        [404, {"Content-Type" => "text/plain", "Content-Length" => "0"}, []]
      end
    end
  end

  def setup
    @app = Poller
  end

  def test_successful_get
    get "/success"
    assert_response 200
    assert_response :success
    assert_response :ok
    assert_equal "Hello World!", response.body
  end

  def test_failed_get
    get "/failure"
    assert_response 404
    assert_response :not_found
    assert_equal '', response.body
  end

  def test_generate_url_without_controller
    assert_equal 'http://www.example.com/foo', url_for(:controller => "foo")
  end

  def test_pass_headers
    get "/success", {}, "Referer" => "http://www.example.com/foo", "Host" => "http://nohost.com"

    assert_equal "http://nohost.com", @request.env["HTTP_HOST"]
    assert_equal "http://www.example.com/foo", @request.env["HTTP_REFERER"]
  end

  def test_pass_env
    get "/success", {}, "HTTP_REFERER" => "http://test.com/", "HTTP_HOST" => "http://test.com"

    assert_equal "http://test.com", @request.env["HTTP_HOST"]
    assert_equal "http://test.com/", @request.env["HTTP_REFERER"]
  end

end

class ApplicationIntegrationTest < ActionDispatch::IntegrationTest
  class TestController < ActionController::Base
    def index
      render :text => "index"
    end
  end

  def self.call(env)
    routes.call(env)
  end

  def self.routes
    @routes ||= ActionDispatch::Routing::RouteSet.new
  end

  class MountedApp < Rails::Engine
    def self.routes
      @routes ||= ActionDispatch::Routing::RouteSet.new
    end

    routes.draw do
      get 'baz', :to => 'application_integration_test/test#index', :as => :baz
    end

    def self.call(*)
    end
  end

  routes.draw do
    get '',    :to => 'application_integration_test/test#index', :as => :empty_string

    get 'foo', :to => 'application_integration_test/test#index', :as => :foo
    get 'bar', :to => 'application_integration_test/test#index', :as => :bar

    mount MountedApp => '/mounted', :as => "mounted"
  end

  def app
    self.class
  end

  test "includes route helpers" do
    assert_equal '/', empty_string_path
    assert_equal '/foo', foo_path
    assert_equal '/bar', bar_path
  end

  test "includes mounted helpers" do
    assert_equal '/mounted/baz', mounted.baz_path
  end

  test "route helpers after controller access" do
    get '/'
    assert_equal '/', empty_string_path

    get '/foo'
    assert_equal '/foo', foo_path

    get '/bar'
    assert_equal '/bar', bar_path
  end

  test "missing route helper before controller access" do
    assert_raise(NameError) { missing_path }
  end

  test "missing route helper after controller access" do
    get '/foo'
    assert_raise(NameError) { missing_path }
  end

  test "process do not modify the env passed as argument" do
    env = { :SERVER_NAME => 'server', 'action_dispatch.custom' => 'custom' }
    old_env = env.dup
    get '/foo', nil, env
    assert_equal old_env, env
  end
end

class EnvironmentFilterIntegrationTest < ActionDispatch::IntegrationTest
  class TestController < ActionController::Base
    def post
      render :text => "Created", :status => 201
    end
  end

  def self.call(env)
    env["action_dispatch.parameter_filter"] = [:password]
    routes.call(env)
  end

  def self.routes
    @routes ||= ActionDispatch::Routing::RouteSet.new
  end

  routes.draw do
    match '/post', :to => 'environment_filter_integration_test/test#post', :via => :post
  end

  def app
    self.class
  end

  test "filters rack request form vars" do
    post "/post", :username => 'cjolly', :password => 'secret'

    assert_equal 'cjolly', request.filtered_parameters['username']
    assert_equal '[FILTERED]', request.filtered_parameters['password']
    assert_equal '[FILTERED]', request.filtered_env['rack.request.form_vars']
  end
end

class UrlOptionsIntegrationTest < ActionDispatch::IntegrationTest
  class FooController < ActionController::Base
    def index
      render :text => "foo#index"
    end

    def show
      render :text => "foo#show"
    end

    def edit
      render :text => "foo#show"
    end
  end

  class BarController < ActionController::Base
    def default_url_options
      { :host => "bar.com" }
    end

    def index
      render :text => "foo#index"
    end
  end

  def self.routes
    @routes ||= ActionDispatch::Routing::RouteSet.new
  end

  def self.call(env)
    routes.call(env)
  end

  def app
    self.class
  end

  routes.draw do
    default_url_options :host => "foo.com"

    scope :module => "url_options_integration_test" do
      get "/foo" => "foo#index", :as => :foos
      get "/foo/:id" => "foo#show", :as => :foo
      get "/foo/:id/edit" => "foo#edit", :as => :edit_foo
      get "/bar" => "bar#index", :as => :bars
    end
  end

  test "session uses default url options from routes" do
    assert_equal "http://foo.com/foo", foos_url
  end

  test "current host overrides default url options from routes" do
    get "/foo"
    assert_response :success
    assert_equal "http://www.example.com/foo", foos_url
  end

  test "controller can override default url options from request" do
    get "/bar"
    assert_response :success
    assert_equal "http://bar.com/foo", foos_url
  end

  def test_can_override_default_url_options
    original_host = default_url_options.dup

    default_url_options[:host] = "foobar.com"
    assert_equal "http://foobar.com/foo", foos_url

    get "/bar"
    assert_response :success
    assert_equal "http://foobar.com/foo", foos_url
  ensure
    ActionDispatch::Integration::Session.default_url_options = self.default_url_options = original_host
  end

  test "current request path parameters are recalled" do
    get "/foo/1"
    assert_response :success
    assert_equal "/foo/1/edit", url_for(:action => 'edit', :only_path => true)
  end
end

class HeadWithStatusActionIntegrationTest < ActionDispatch::IntegrationTest
  class FooController < ActionController::Base
    def status
      head :ok
    end
  end

  def self.routes
    @routes ||= ActionDispatch::Routing::RouteSet.new
  end

  def self.call(env)
    routes.call(env)
  end

  def app
    self.class
  end

  routes.draw do
    get "/foo/status" => 'head_with_status_action_integration_test/foo#status'
  end

  test "get /foo/status with head result does not cause stack overflow error" do
    assert_nothing_raised do
      get '/foo/status'
    end
    assert_response :ok
  end
end<|MERGE_RESOLUTION|>--- conflicted
+++ resolved
@@ -1,10 +1,6 @@
 require 'abstract_unit'
 require 'controller/fake_controllers'
-<<<<<<< HEAD
-=======
-require 'action_view/vendor/html-scanner'
 require 'rails/engine'
->>>>>>> 82e28492
 
 class SessionTest < ActiveSupport::TestCase
   StubApp = lambda { |env|
