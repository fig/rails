--- conflicted
+++ resolved
@@ -539,13 +539,6 @@
     end
 
     def init_internals
-<<<<<<< HEAD
-      @aggregation_cache        = {}
-      @association_cache        = {}
-=======
-      @attributes.ensure_initialized(self.class.primary_key)
-
->>>>>>> 9d569585
       @readonly                 = false
       @destroyed                = false
       @marked_for_destruction   = false
