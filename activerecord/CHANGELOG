--- conflicted
+++ resolved
@@ -1,11 +1,8 @@
-<<<<<<< HEAD
 *Rails 3.0.8 (unreleased)*
 
 * Fix various problems with using :primary_key and :foreign_key options in conjunction with
   :through associations. [Jon Leighton]
 
-*Rails 3.0.7 (unreleased)*
-=======
 *Rails 3.0.7 (April 18, 2011)*
 
 * Destroying records via nested attributes works independent of reject_if LH #6006 [Durran Jordan]
@@ -21,7 +18,6 @@
 * Fix performance bug with attribute accessors which only occurred on Ruby 1.8.7, and ensure we
   cache type-casted values when the column returned from the db contains non-standard chars.
   [Jon Leighton]
->>>>>>> 2c326014
 
 * Fix performance bug with attribute accessors which only occurred on Ruby 1.8.7, and ensure we
   cache type-casted values when the column returned from the db contains non-standard chars.
